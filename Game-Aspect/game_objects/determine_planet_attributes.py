--- conflicted
+++ resolved
@@ -1,39 +1,36 @@
 import math
 import pandas as pd
-# # Creates planet object based on passed in .csv information
-
-# class Exoplanet:
-#     habitable: bool
-#     size: float
-#     environment: str
-
-
-#     def __init__(self, habitable: bool, size: float, atmosphere: str):
-#         self.habitable = habitable
-#         self.size = size
-#         self.atmosphere = atmosphere
-
-#     def set_habitable(self, habitable):
-#         self.habitable = habitable
-    
-#     def set_size(self, size):
-#         self.size = size
-
-#     def set_environment(self, environment):
-#         self.environment = environment
+
+# Creates planet object based on passed in .csv information
+
+class Exoplanet:
+    habitable: bool
+    size: float
+    environment: str
+
+
+    def __init__(self, habitable: bool, size: float, atmosphere: str):
+        self.habitable = habitable
+        self.size = size
+        self.atmosphere = atmosphere
+
+    def set_habitable(self, habitable):
+        self.habitable = habitable
+    
+    def set_size(self, size):
+        self.size = size
+
+    def set_environment(self, environment):
+        self.environment = environment
         
-
-#     def get_habitable(self):
-#         return self.habitable
-    
-#     def get_size(self):
-#         return self.size
-    
-#     def get_environment(self):
-#         return self.environment
-
-
-<<<<<<< HEAD
+    def get_habitable(self):
+        return self.habitable
+    
+    def get_size(self):
+        return self.size
+    
+    def get_environment(self):
+        return self.environment
 
 class Planet:
 
@@ -86,72 +83,6 @@
             return False
 
         # All conditions passed → potentially habitable
-        return True
-
-    def __str__(self):
-        planet_name = self.row.get("kepler_name", "Unknown planet")
-        return f"{planet_name}: Habitable? {self.get_habitable()}"
-
-
-# --- Example Usage ---
-df = pd.read_csv("cumulative_2025.10.04_13.06.32.csv")
-first_planet = df.iloc[0]
-=======
-class Planet:
-
-    def __init__(self, csv_row):
-        self.row = csv_row
-
-    def get_habitable(self):
-        """
-        Determines whether a planet is potentially habitable based on
-        data from the NASA Exoplanet Archive 'cumulative' table.
-    
-        Output: Boolean value — True if habitable, False otherwise.
-
-        Evaluate habitability using key factors:
-        - Surface temperature (pl_eqt)
-        - Planet radius (pl_rade)
-        - Planet mass (pl_bmasse)
-        - Stellar flux (st_lum)
-        - Orbital distance (pl_orbsmax)
-        - Stellar temperature (st_teff)
-        """
-        row = self.row
-
-        # Default values if data missing
-        pl_eqt = row.get("pl_eqt", 288) or 288        # K
-        pl_rade = row.get("pl_rade", 1.0) or 1.0      # Earth radii
-        pl_bmasse = row.get("pl_bmasse", 1.0) or 1.0  # Earth masses
-        st_lum = row.get("st_lum", 1.0) or 1.0        # Stellar luminosity (Solar)
-        pl_orbsmax = row.get("pl_orbsmax", 1.0) or 1.0 # Orbital distance (AU)
-        st_teff = row.get("st_teff", 5778) or 5778     # K
-
-        # 1. Temperature check
-        # Liquid water range (roughly)
-        if pl_eqt < 240 or pl_eqt > 320:
-            return False
-
-        # 2. Size and mass check
-        # Must be roughly Earth-like
-        if not (0.5 <= pl_rade <= 1.8):
-            return False
-        if not (0.3 <= pl_bmasse <= 5.0):
-            return False
-
-        # 3. Stellar radiation balance
-        # Approximate habitable flux range (Earth = 1.0)
-        # Using inverse-square law for luminosity
-        flux = st_lum / (pl_orbsmax ** 2)
-        if not (0.35 <= flux <= 1.75):
-            return False
-
-        # 4. Stellar temperature range
-        # F, G, K-type stars preferred for stable habitable zones
-        if not (3700 <= st_teff <= 7200):
-            return False
-
-        # If all checks passed:
         return True
 
     def get_environment(self):
@@ -255,6 +186,10 @@
             env = "Unclassified"
 
         return env
+    
+    def __str__(self):
+        planet_name = self.row.get("kepler_name", "Unknown planet")
+        return f"{planet_name}: Habitable? {self.get_habitable()}"
 
 df = pd.read_csv("cumulative_2025.10.04_13.06.32.csv")
 first_planet = df.iloc[0]
@@ -269,8 +204,3 @@
     env = planet.get_environment()
     print(f"Row {i+1}: {env}")
 
-
->>>>>>> a4e7a9db
-
-planet = Planet(first_planet)
-print(planet)
